--- conflicted
+++ resolved
@@ -16,24 +16,37 @@
   Text,
   Badge,
   Tooltip,
+  Spinner,
 } from '@chakra-ui/react'
 import { HamburgerIcon, CloseIcon } from '@chakra-ui/icons'
 import { Link as RouterLink, useLocation } from 'react-router-dom'
 import { useAuth } from '../contexts/AuthContext'
 import { useProfile } from '../hooks/useProfile'
-import { FaBell, FaHome } from 'react-icons/fa'
+import { FaBell, FaHome, FaCommentDots } from 'react-icons/fa'
+import { BiLineChart } from 'react-icons/bi'
 import { useState, useEffect } from 'react'
+import { useFeedback } from './FeedbackProvider'
+import { ShareComponent } from './ShareComponent'
 
 const Navigation = () => {
   const { isOpen, onToggle } = useDisclosure()
   const { user, signOut } = useAuth()
-  const { profile } = useProfile()
+  const { profile, isLoading: profileLoading } = useProfile()
   const location = useLocation()
+  const { showFeedbackModal } = useFeedback()
   
   // Use more subtle colors for public navigation
-  const bgColor = useColorModeValue('white', 'gray.900')
-  const borderColor = useColorModeValue('gray.100', 'gray.800')
-  const isPublicPage = !user && !location.pathname.startsWith('/dashboard')
+  const isHome = location.pathname === '/'
+  const isPublicPage = !location.pathname.startsWith('/dashboard') && 
+                        !location.pathname.startsWith('/coach') && 
+                        !location.pathname.startsWith('/athlete') &&
+                        !location.pathname.startsWith('/profile') &&
+                        !location.pathname.startsWith('/workouts') &&
+                        !location.pathname.startsWith('/team')
+  
+  // For public pages overlay with translucency and blur
+  const bgColor = isPublicPage ? 'rgba(255,255,255,0.6)' : useColorModeValue('white', 'gray.900')
+  const borderColor = isPublicPage ? 'transparent' : useColorModeValue('gray.100', 'gray.800')
   
   // State for notifications
   const [notificationCount, setNotificationCount] = useState(0)
@@ -63,10 +76,30 @@
     localStorage.setItem('publicNotificationCount', '0')
   }
 
+  // Get first name initial and last name initial for avatar
+  const getInitials = (name: string) => {
+    // If it's an email, take first letter of username  
+    if (name.includes('@')) {
+      const [localPart] = name.split('@');
+      return localPart[0]?.toUpperCase() || 'U';
+    }
+    
+    // Otherwise take first letter of each word (up to 2)
+    const parts = name.split(/\s+/).filter(Boolean);
+    if (parts.length === 0) return 'U';
+    if (parts.length === 1) return parts[0][0]?.toUpperCase() || 'U';
+    return `${parts[0][0] || ''}${parts[parts.length-1][0] || ''}`.toUpperCase();
+  };
+  
+  // Get user initials for avatar
+  const userInitials = profile && profile.first_name ? 
+    getInitials(`${profile.first_name} ${profile.last_name || ''}`) : 
+    user?.email ? getInitials(user.email) : 'U';
+
   // Get full name for avatar or fallback to email if profile not loaded yet
   const fullName = profile ? 
     `${profile.first_name || ''} ${profile.last_name || ''}`.trim() : 
-    (user?.email || '')
+    (user?.email?.split('@')[0] || 'User')
   
   // Avatar URL from profile
   const avatarUrl = profile?.avatar_url
@@ -85,11 +118,14 @@
       bg={bgColor}
       borderBottom="1px"
       borderColor={borderColor}
-      position="sticky"
+      position="fixed"
       top={0}
-      zIndex={1000}
+      left={0}
       w="100%"
+      zIndex={1001}
       boxShadow={isPublicPage ? "sm" : "none"}
+      // Backdrop blur for public pages
+      sx={isPublicPage ? { backdropFilter: 'saturate(180%) blur(10px)' } : {}}
     >
       <Container maxW="container.xl">
         <Flex h={16} alignItems="center" justifyContent="space-between">
@@ -150,7 +186,6 @@
 
           {/* Auth Buttons */}
           <HStack spacing={4} display={{ base: 'none', md: 'flex' }}>
-<<<<<<< HEAD
             {isPublicPage ? (
               user ? (
                 <Menu>
@@ -230,12 +265,12 @@
                 <IconButton
                   as={RouterLink}
                   to="/"
-                  icon={<FaHome />}
+                  icon={<FaHome size="24px" color="#333333" />}
                   aria-label="Home"
                   variant="unstyled"
-                  color="#333333"
+                  color="#333333 !important"
                   size="md"
-                  mx="12px"
+                  mx="18px"
                   p={0}
                   minW="auto"
                   h="auto"
@@ -251,20 +286,13 @@
                 {/* Dashboard Button */}
                 <IconButton
                   as={RouterLink}
-=======
-            {user ? (
-              <HStack spacing={4}>
-                {/* Home Button */}
-                <IconButton
-                  as={RouterLink}
->>>>>>> 027bc433
                   to="/dashboard"
-                  icon={<FaHome />}
+                  icon={<BiLineChart size="24px" color="#333333" />}
                   aria-label="Dashboard"
                   variant="unstyled"
-                  color="#333333"
+                  color="#333333 !important"
                   size="md"
-                  mx="12px"
+                  mx="18px"
                   p={0}
                   minW="auto"
                   h="auto"
@@ -277,16 +305,15 @@
                   }}
                 />
                 
-<<<<<<< HEAD
                 {/* Feedback Button */}
                 <Tooltip label="Give Feedback" hasArrow>
                   <IconButton
-                    icon={<FaCommentDots />}
+                    icon={<FaCommentDots size="24px" color="#333333" />}
                     aria-label="Give Feedback"
                     variant="unstyled"
-                    color="#333333"
+                    color="#333333 !important"
                     size="md"
-                    mx="12px"
+                    mx="18px"
                     p={0}
                     minW="auto"
                     h="auto"
@@ -307,16 +334,14 @@
                   description="Check out this awesome Track & Field app for coaches and athletes!" 
                 />
                 
-=======
->>>>>>> 027bc433
                 {/* Notification Bell */}
-                <Box position="relative" mx="12px">
+                <Box position="relative" mx="18px">
                   <Tooltip label="Event notifications" hasArrow>
                     <IconButton
-                      icon={<FaBell />}
+                      icon={<FaBell size="24px" color="#333333" />}
                       aria-label="Notifications"
                       variant="unstyled"
-                      color="#333333"
+                      color="#333333 !important"
                       size="md"
                       mx="0"
                       p={0}
@@ -349,93 +374,59 @@
                     </Badge>
                   )}
                 </Box>
-              
+                
+                {/* Avatar/Account */}
                 <Menu>
-                  <MenuButton
-                    as={Button}
-                    rounded="full"
-                    variant="link"
-                    cursor="pointer"
-                    minW={0}
-                    _focus={{
-                      boxShadow: "none",
-                      outline: "none"
-                    }}
-                  >
-                    <Avatar
-                      size="sm"
-                      name={fullName}
-                      src={avatarUrl}
-                    />
+                  <MenuButton as={Button} rounded="full" variant="link" cursor="pointer" minW={0}>
+                    {profileLoading ? (
+                      <Box p="2px" borderRadius="full" bg="gray.200">
+                        <Spinner size="sm" thickness="2px" color="gray.400" />
+                      </Box>
+                    ) : avatarUrl ? (
+                      <Avatar 
+                        size="sm" 
+                        src={avatarUrl}
+                        bg="gray.200"
+                      />
+                    ) : (
+                      <Flex
+                        align="center"
+                        justify="center"
+                        borderRadius="full"
+                        bg="gray.200"
+                        color="gray.600"
+                        fontWeight="bold"
+                        fontSize="xs"
+                        width="32px"
+                        height="32px"
+                      >
+                        {userInitials}
+                      </Flex>
+                    )}
                   </MenuButton>
                   <MenuList>
-                    <MenuItem as={RouterLink} to="/dashboard">
-                      Dashboard
-                    </MenuItem>
-                    <MenuItem as={RouterLink} to="/profile">
-                      Profile
-                    </MenuItem>
-                    <MenuItem onClick={signOut}>Sign Out</MenuItem>
+                    <MenuItem as={RouterLink} to="/">Home</MenuItem>
+                    <MenuItem as={RouterLink} to="/dashboard">Dashboard</MenuItem>
+                    <MenuItem as={RouterLink} to="/profile">Profile</MenuItem>
+                    <MenuItem onClick={showFeedbackModal}>Give Feedback</MenuItem>
+                    <MenuItem onClick={signOut}>Sign out</MenuItem>
                   </MenuList>
                 </Menu>
               </HStack>
-            ) : (
-              <>
-                <Box
-                  as={RouterLink}
-                  to="/login"
-                  fontSize="sm"
-                  fontWeight="medium"
-                  color="gray.700"
-                  px={3}
-                  py={2}
-                  _hover={{
-                    color: "blue.500",
-                    textDecoration: "none"
-                  }}
-                  _focus={{
-                    boxShadow: "none",
-                    outline: "none"
-                  }}
-                >
-                  Log In
-                </Box>
-                <Button 
-                  as={RouterLink} 
-                  to="/signup" 
-                  colorScheme="blue"
-                  fontSize="sm"
-                  fontWeight="medium"
-                  borderRadius="md"
-                  bg={isPublicPage ? "blue.500" : "blue.500"}
-                  _hover={{ bg: "blue.600" }}
-                  _focus={{
-                    boxShadow: "none",
-                    outline: "none"
-                  }}
-                >
-                  Sign Up
-                </Button>
-              </>
             )}
           </HStack>
 
-          {/* Mobile menu button */}
+          {/* Mobile navigation toggle */}
           <IconButton
+            aria-label="Open Navigation"
+            icon={<HamburgerIcon />}
             display={{ base: 'flex', md: 'none' }}
-<<<<<<< HEAD
             variant="unstyled"
-            color="#333333"
+            color="#333333 !important"
             onClick={onToggle}
             _hover={{
               color: "black",
             }}
-=======
-            onClick={onToggle}
-            icon={isOpen ? <CloseIcon /> : <HamburgerIcon />}
-            variant="ghost"
-            aria-label="Toggle Navigation"
->>>>>>> 027bc433
             _focus={{
               boxShadow: "none",
               outline: "none"
@@ -445,46 +436,30 @@
 
         {/* Mobile Navigation */}
         {isOpen && (
-          <Box display={{ base: 'block', md: 'none' }} pb={4}>
-            <VStack spacing={4} align="stretch">
-              {navItems.map((item) => {
-                const isActive = location.pathname === item.path;
-                return (
-                  <RouterLink key={item.path} to={item.path}>
-                    <Box
-                      as="button"
-                      w="full" 
-                      textAlign="left"
-                      fontSize="sm"
-                      fontWeight={isActive ? "semibold" : "medium"}
-                      color={isActive ? "blue.500" : "gray.700"}
-                      borderLeft={isActive ? "2px solid" : "none"}
-                      borderColor="blue.500"
-                      borderRadius={0}
-                      pl={isActive ? 4 : 6}
-                      py={2}
-                      bg="transparent"
-                      _hover={{
-                        color: "blue.500",
-                        bg: "transparent"
-                      }}
-                      _active={{
-                        bg: "transparent"
-                      }}
-                      _focus={{
-                        boxShadow: "none",
-                        borderWidth: "0px !important",
-                        outline: "none"
-                      }}
-                    >
-                      {item.label}
-                    </Box>
-                  </RouterLink>
-                );
-              })}
-              {user ? (
+          <VStack
+            display={{ base: "flex", md: "none" }}
+            py={4}
+            spacing={4}
+            alignItems="flex-start"
+          >
+            {navItems.map((navItem) => (
+              <Button 
+                key={navItem.label} 
+                as={RouterLink} 
+                to={navItem.path}
+                variant="ghost"
+                size="sm"
+                onClick={onToggle}
+                w="100%"
+                justifyContent="flex-start"
+              >
+                {navItem.label}
+              </Button>
+            ))}
+            
+            {isPublicPage ? (
+              user ? (
                 <>
-<<<<<<< HEAD
                   <Button 
                     variant="ghost"
                     size="sm"
@@ -495,33 +470,20 @@
                     justifyContent="flex-start"
                     leftIcon={<BiLineChart color="#333333" />}
                   >
-=======
-                  <Button as={RouterLink} to="/dashboard" variant="ghost" w="full" justifyContent="flex-start" leftIcon={<FaHome />} _focus={{ boxShadow: "none", outline: "none" }}>
->>>>>>> 027bc433
                     Dashboard
                   </Button>
-                  
-                  {/* Mobile Notifications Link */}
-                  <Button
-                    leftIcon={<FaBell />}
-                    onClick={handleViewNotifications}
+                  <Button 
                     variant="ghost"
                     size="sm"
-                    w="full"
+                    onClick={onToggle}
+                    as={RouterLink} 
+                    to="/profile"
+                    w="100%"
                     justifyContent="flex-start"
-<<<<<<< HEAD
                     color="#333333"
-=======
-                    _focus={{ boxShadow: "none", outline: "none" }}
->>>>>>> 027bc433
-                  >
-                    Notifications {notificationCount > 0 && `(${notificationCount})`}
-                  </Button>
-                  
-                  <Button as={RouterLink} to="/profile" variant="ghost" w="full" justifyContent="flex-start" _focus={{ boxShadow: "none", outline: "none" }}>
+                  >
                     Profile
                   </Button>
-<<<<<<< HEAD
                   <Button 
                     variant="ghost"
                     size="sm"
@@ -533,64 +495,36 @@
                     justifyContent="flex-start"
                     color="#333333"
                   >
-=======
-                  <Button onClick={signOut} variant="ghost" w="full" justifyContent="flex-start" _focus={{ boxShadow: "none", outline: "none" }}>
->>>>>>> 027bc433
                     Sign Out
                   </Button>
                 </>
               ) : (
                 <>
-                  <Box 
+                  <Button 
+                    variant="ghost"
+                    size="sm"
+                    onClick={onToggle}
                     as={RouterLink} 
-<<<<<<< HEAD
                     to="/login"
                     w="100%"
                     justifyContent="flex-start"
                     color="#333333"
-=======
-                    to="/login" 
-                    w="full" 
-                    pl={6}
-                    py={2}
-                    fontSize="sm"
-                    fontWeight="medium"
-                    color="gray.700"
-                    _hover={{
-                      color: "blue.500",
-                      textDecoration: "none"
-                    }}
-                    _focus={{
-                      boxShadow: "none",
-                      outline: "none"
-                    }}
->>>>>>> 027bc433
-                  >
-                    Log In
-                  </Box>
-                  <Button 
+                  >
+                    Sign In
+                  </Button>
+                  <Button 
+                    colorScheme="blue"
+                    size="sm"
+                    onClick={onToggle}
                     as={RouterLink} 
-<<<<<<< HEAD
                     to="/signup"
                     w="100%"
                     fontWeight="bold"
                     color="white !important"
-=======
-                    to="/signup" 
-                    colorScheme="blue" 
-                    w="full"
-                    fontSize="sm"
-                    mt={2}
-                    _focus={{
-                      boxShadow: "none",
-                      outline: "none"
-                    }}
->>>>>>> 027bc433
-                  >
-                    Sign Up
+                  >
+                    Join Now
                   </Button>
                 </>
-<<<<<<< HEAD
               )
             ) : (
               <>
@@ -636,15 +570,10 @@
               </>
             )}
           </VStack>
-=======
-              )}
-            </VStack>
-          </Box>
->>>>>>> 027bc433
         )}
       </Container>
     </Box>
   )
 }
 
-export { Navigation } +export default Navigation 